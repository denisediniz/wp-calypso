--- conflicted
+++ resolved
@@ -8,11 +8,7 @@
 import React, { PureComponent } from 'react';
 import { connect } from 'react-redux';
 import classNames from 'classnames';
-<<<<<<< HEAD
 import { noop, get } from 'lodash';
-=======
-import { noop } from 'lodash';
->>>>>>> 42a7722c
 import Gridicon from 'gridicons';
 
 /**
@@ -43,10 +39,7 @@
 		onClose: noop,
 		onSiteSelect: noop,
 		isPlaceholder: false,
-<<<<<<< HEAD
 		hasMultipleSites: false,
-=======
->>>>>>> 42a7722c
 	};
 
 	constructor( props ) {
@@ -93,7 +86,6 @@
 				{ 'has-multiple-sites': this.props.hasMultipleSites }
 				) }>
 				<div className="sites-dropdown__wrapper">
-<<<<<<< HEAD
 					<div
 						className="sites-dropdown__selected"
 						onClick={ this.toggleOpen } >
@@ -108,17 +100,6 @@
 						}
 					</div>
 					{ this.props.hasMultipleSites && this.state.open &&
-=======
-					<div className="sites-dropdown__selected" onClick={ this.toggleOpen }>
-						{ this.props.isPlaceholder ? (
-							<SitePlaceholder />
-						) : (
-							<Site siteId={ this.state.selectedSiteId } indicator={ false } />
-						) }
-						<Gridicon icon="chevron-down" />
-					</div>
-					{ this.state.open && (
->>>>>>> 42a7722c
 						<SiteSelector
 							autoFocus={ true }
 							onClose={ this.onClose }
@@ -134,15 +115,9 @@
 	}
 }
 
-<<<<<<< HEAD
 export default connect(
 	( state ) => ( {
 		primarySiteId: getPrimarySiteId( state ),
-		hasMultipleSites: get( getCurrentUser( state ), 'site_count', 1 ) > 1
+		hasMultipleSites: get( getCurrentUser( state ), 'site_count', 1 ) > 1,
 	} )
-)( SitesDropdown );
-=======
-export default connect( state => ( {
-	primarySiteId: getPrimarySiteId( state ),
-} ) )( SitesDropdown );
->>>>>>> 42a7722c
+)( SitesDropdown );